--- conflicted
+++ resolved
@@ -61,60 +61,6 @@
       </varlistentry>
 
       <varlistentry>
-<<<<<<< HEAD
-        <term><varname>Compression=</varname></term>
-
-        <listitem><para>Takes a space separated list of compression algorithms to be applied to logs data before sending.
-        Supported algorithms are <literal>none</literal>, <literal>zstd</literal>, <literal>xz</literal>,
-        or <literal>lz4</literal>. Optionally, each algorithm (except for <literal>none</literal>)
-        followed by a colon (<literal>:</literal>) and its compression level, for example <literal>zstd:4</literal>.
-        The compression level is expected to be a positive integer. This option can be specified multiple times.
-        If an empty string is assigned, then all previous assignments are cleared.
-        Defaults to unset, and data will not be compressed.</para>
-
-        <para>Example:
-        <programlisting>Compression=zstd:4 lz4:2</programlisting></para>
-
-        <para>Even when compression is enabled, the initial requests are sent without compression.
-        It becomes effective either if <literal>ForceCompression=</literal> is enabled,
-        or the server response contains <literal>Accept-Encoding</literal> headers with a list of
-        compression algorithms that contains one of the algorithms specified in this option.</para>
-
-        <xi:include href="version-info.xml" xpointer="v258"/></listitem>
-      </varlistentry>
-
-      <varlistentry>
-        <term><varname>ForceCompression=</varname></term>
-
-        <listitem><para>Takes a boolean value, enforces using compression without content encoding negotiation.
-        Defaults to <literal>false</literal>.</para>
-
-        <xi:include href="version-info.xml" xpointer="v258"/></listitem>
-      </varlistentry>
-
-      <varlistentry>
-        <term><varname>Header=</varname></term>
-
-        <listitem><para>HTTP header which should be added to each request to URL. Headers are expected to
-        be unquoted and it's expected to be no more than one header per each option.</para>
-
-        <para>Header name can contains alphanumeric values, "_" and "-" symbols additionally.</para>
-
-        <para>This option may be specified more than once, in which case all listed headers will be set. If
-        the same header name is listed twice, the later setting will override the earlier setting.
-        </para>
-
-        <para>Example:
-        <programlisting>Header=HeaderName: HeaderValue</programlisting>
-        adds <literal>HeaderName</literal> header with <literal>HeaderValue</literal> to each HTTP request.
-        </para>
-
-        <xi:include href="version-info.xml" xpointer="v258"/></listitem>
-      </varlistentry>
-
-      <varlistentry>
-=======
->>>>>>> 1f1b403d
         <term><varname>ServerKeyFile=</varname></term>
 
         <listitem><para>SSL key in PEM format.</para>
@@ -185,6 +131,26 @@
 
         <xi:include href="version-info.xml" xpointer="v258"/></listitem>
       </varlistentry>
+      
+      <varlistentry>
+        <term><varname>Header=</varname></term>
+
+        <listitem><para>HTTP header which should be added to each request to URL. Headers are expected to
+        be unquoted and it's expected to be no more than one header per each option.</para>
+
+        <para>Header name can contains alphanumeric values, "_" and "-" symbols additionally.</para>
+
+        <para>This option may be specified more than once, in which case all listed headers will be set. If
+        the same header name is listed twice, the later setting will override the earlier setting.
+        </para>
+
+        <para>Example:
+        <programlisting>Header=HeaderName: HeaderValue</programlisting>
+        adds <literal>HeaderName</literal> header with <literal>HeaderValue</literal> to each HTTP request.
+        </para>
+
+        <xi:include href="version-info.xml" xpointer="v258"/></listitem>
+      </varlistentry>
     </variablelist>
 
   </refsect1>
