--- conflicted
+++ resolved
@@ -18,11 +18,7 @@
 /* We never keep any item longer than 2h in our cache */
 #define CACHE_TTL_MAX_USEC (2 * USEC_PER_HOUR)
 
-<<<<<<< HEAD
 /* The max clamp tll for stale data is set to one second. */
-=======
-/* The max clamp tll for stale data is set to 30seconds. */
->>>>>>> f50978bb
 #define CACHE_STALE_CLAMP_TTL_MAX_USEC (1 * USEC_PER_SEC)
 
 /* How long to cache strange rcodes, i.e. rcodes != SUCCESS and != NXDOMAIN (specifically: that's only SERVFAIL for
@@ -1084,11 +1080,7 @@
                         dnssec_result = _DNSSEC_RESULT_INVALID;
                 }
 
-<<<<<<< HEAD
                 /* If the question is being resolved using stale data, the clamp TTL will be set to one second. */
-=======
-                /* If the question is resolved using stale data, the clamp TTL will be set to one second. */
->>>>>>> f50978bb
                 usec_t until = FLAGS_SET(query_flags, SD_RESOLVED_NO_STALE)
                         ? j->until_valid
                         : (current + CACHE_STALE_CLAMP_TTL_MAX_USEC);
@@ -1106,8 +1098,7 @@
                                 DnsAnswerItem *item;
 
                                 DNS_ANSWER_FOREACH_ITEM(item, j->answer) {
-                                        r = answer_add_clamp_ttl(
-<<<<<<< HEAD
+                                               r = answer_add_clamp_ttl(
                                                         &answer,
                                                         item->rr,
                                                         item->ifindex,
@@ -1116,16 +1107,6 @@
                                                         query_flags,
                                                         until,
                                                         current);
-=======
-                                                &answer,
-                                                item->rr,
-                                                item->ifindex,
-                                                item->flags,
-                                                item->rrsig,
-                                                query_flags,
-                                                until,
-                                                current);
->>>>>>> f50978bb
                                         if (r < 0)
                                                 return r;
                                 }
