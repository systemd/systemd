--- conflicted
+++ resolved
@@ -740,22 +740,13 @@
         _cleanup_(umount_and_freep) char *mounted_dir = NULL;
 
         static const Verb verbs[] = {
-<<<<<<< HEAD
-                { "help",              VERB_ANY, VERB_ANY, 0,            help                   },
-                { "time",              VERB_ANY, 1,        VERB_DEFAULT, verb_time              },
-                { "blame",             VERB_ANY, 1,        0,            verb_blame             },
-                { "shutdown-blame",    VERB_ANY, 1,        0,            verb_shutdown_blame    },
-                { "critical-chain",    VERB_ANY, VERB_ANY, 0,            verb_critical_chain    },
-                { "plot",              VERB_ANY, 1,        0,            verb_plot              },
-                { "dot",               VERB_ANY, VERB_ANY, 0,            verb_dot               },
-=======
                 { "help",               VERB_ANY, VERB_ANY, 0,            help                         },
                 { "time",               VERB_ANY, 1,        VERB_DEFAULT, verb_time                    },
                 { "blame",              VERB_ANY, 1,        0,            verb_blame                   },
+                { "shutdown-blame",     VERB_ANY, 1,        0,            verb_shutdown_blame          },
                 { "critical-chain",     VERB_ANY, VERB_ANY, 0,            verb_critical_chain          },
                 { "plot",               VERB_ANY, 1,        0,            verb_plot                    },
                 { "dot",                VERB_ANY, VERB_ANY, 0,            verb_dot                     },
->>>>>>> e21cd6db
                 /* ↓ The following seven verbs are deprecated, from here … ↓ */
                 { "log-level",          VERB_ANY, 2,        0,  verb_log_control        },
                 { "log-target",         VERB_ANY, 2,        0,  verb_log_control        },
