/* SPDX-License-Identifier: LGPL-2.1-or-later */
#pragma once

#include "netif-sriov.h"
#include "networkd-forward.h"

typedef int (*request_process_func_t)(Request *req, Link *link, void *userdata);
typedef int (*request_netlink_handler_t)(sd_netlink *nl, sd_netlink_message *m, Request *req, Link *link, void *userdata);

typedef enum RequestType {
        REQUEST_TYPE_ACTIVATE_LINK,
        REQUEST_TYPE_ADDRESS,
        REQUEST_TYPE_ADDRESS_LABEL,
        REQUEST_TYPE_BRIDGE_FDB,
        REQUEST_TYPE_BRIDGE_MDB,
        REQUEST_TYPE_DHCP_SERVER,
        REQUEST_TYPE_DHCP4_CLIENT,
        REQUEST_TYPE_DHCP6_CLIENT,
        REQUEST_TYPE_IPV6_PROXY_NDP,
        REQUEST_TYPE_NDISC,
        REQUEST_TYPE_NEIGHBOR,
        REQUEST_TYPE_NETDEV_INDEPENDENT,
        REQUEST_TYPE_NETDEV_STACKED,
        REQUEST_TYPE_NEXTHOP,
        REQUEST_TYPE_RADV,
        REQUEST_TYPE_ROUTE,
        REQUEST_TYPE_ROUTING_POLICY_RULE,
        REQUEST_TYPE_SET_LINK_ADDRESS_GENERATION_MODE, /* Setting IPv6LL address generation mode. */
        REQUEST_TYPE_SET_LINK_BOND,                    /* Setting bond configs. */
        REQUEST_TYPE_SET_LINK_BRIDGE,                  /* Setting bridge configs. */
        REQUEST_TYPE_SET_LINK_BRIDGE_VLAN,             /* Setting bridge VLAN configs. */
        REQUEST_TYPE_DEL_LINK_BRIDGE_VLAN,             /* Removing bridge VLAN configs. */
        REQUEST_TYPE_SET_LINK_CAN,                     /* Setting CAN interface configs. */
        REQUEST_TYPE_SET_LINK_FLAGS,                   /* Setting IFF_NOARP or friends. */
        REQUEST_TYPE_SET_LINK_GROUP,                   /* Setting interface group. */
        REQUEST_TYPE_SET_LINK_IPOIB,                   /* Setting IPoIB configs. */
        REQUEST_TYPE_SET_LINK_MAC,                     /* Setting MAC address. */
        REQUEST_TYPE_SET_LINK_MASTER,                  /* Setting IFLA_MASTER. */
        REQUEST_TYPE_SET_LINK_MTU,                     /* Setting MTU. */
        _REQUEST_TYPE_SRIOV_BASE,
        REQUEST_TYPE_SRIOV_VF_MAC          = _REQUEST_TYPE_SRIOV_BASE + SR_IOV_VF_MAC,
        REQUEST_TYPE_SRIOV_VF_SPOOFCHK     = _REQUEST_TYPE_SRIOV_BASE + SR_IOV_VF_SPOOFCHK,
        REQUEST_TYPE_SRIOV_VF_RSS_QUERY_EN = _REQUEST_TYPE_SRIOV_BASE + SR_IOV_VF_RSS_QUERY_EN,
        REQUEST_TYPE_SRIOV_VF_TRUST        = _REQUEST_TYPE_SRIOV_BASE + SR_IOV_VF_TRUST,
        REQUEST_TYPE_SRIOV_VF_LINK_STATE   = _REQUEST_TYPE_SRIOV_BASE + SR_IOV_VF_LINK_STATE,
        REQUEST_TYPE_SRIOV_VF_VLAN_LIST    = _REQUEST_TYPE_SRIOV_BASE + SR_IOV_VF_VLAN_LIST,
        REQUEST_TYPE_TC_CLASS,
        REQUEST_TYPE_TC_QDISC,
        REQUEST_TYPE_UP_DOWN,
        _REQUEST_TYPE_MAX,
        _REQUEST_TYPE_INVALID = -EINVAL,
} RequestType;

typedef struct Request {
        unsigned n_ref;

        Manager *manager; /* must be non-NULL */
        Link *link; /* can be NULL */

        RequestType type;

        /* Target object, e.g. Address, Route, NetDev, and so on. */
        void *userdata;
        /* freeing userdata when the request is completed or failed. */
        mfree_func_t free_func;

        /* hash and compare functions for userdata, used for dedup requests. */
        hash_func_t hash_func;
        compare_func_t compare_func;

        /* Checks the request dependencies, and then processes this request, e.g. call address_configure().
         * Return 1 when processed, 0 when its dependencies not resolved, and negative errno on failure. */
        request_process_func_t process;

        /* incremented when requested, decremented when request is completed or failed. */
        unsigned *counter;
        /* called in netlink handler, the 'counter' is decremented before this is called.
         * If this is specified, then the 'process' function must increment the reference of this
         * request, and pass this request to the netlink_call_async(), and set the destroy function
         * to the slot. */
        request_netlink_handler_t netlink_handler;

        bool waiting_reply;
<<<<<<< HEAD

        /* retry fields */
        unsigned retry_count;
        unsigned max_retry_count;
        usec_t base_retry_delay_usec;
        usec_t max_retry_delay_usec;
        usec_t next_retry_time;
        sd_event_source *retry_timer_source;
};
=======
} Request;
>>>>>>> 56d362a2

Request *request_ref(Request *req);
Request *request_unref(Request *req);
DEFINE_TRIVIAL_CLEANUP_FUNC(Request*, request_unref);

void request_detach(Request *req);

int netdev_queue_request(
                NetDev *netdev,
                request_process_func_t process,
                Request **ret);

int link_queue_request_full(
                Link *link,
                RequestType type,
                void *userdata,
                mfree_func_t free_func,
                hash_func_t hash_func,
                compare_func_t compare_func,
                request_process_func_t process,
                unsigned *counter,
                request_netlink_handler_t netlink_handler,
                Request **ret);

int manager_queue_request_full(
                Manager *manager,
                RequestType type,
                void *userdata,
                mfree_func_t free_func,
                hash_func_t hash_func,
                compare_func_t compare_func,
                request_process_func_t process,
                unsigned *counter,
                request_netlink_handler_t netlink_handler,
                Request **ret);

int link_requeue_request(Link *link, Request *req, void *userdata, Request **ret);

static inline int link_queue_request(
                Link *link,
                RequestType type,
                request_process_func_t process,
                Request **ret) {

        return link_queue_request_full(link, type, NULL, NULL, NULL, NULL,
                                       process, NULL, NULL, ret);
}

#define link_queue_request_safe(link, type, userdata, free_func, hash_func, compare_func, process, counter, netlink_handler, ret) \
        ({                                                              \
                typeof(userdata) (*_f)(typeof(userdata)) = (free_func); \
                void (*_h)(const typeof(*userdata)*, struct siphash*) = (hash_func); \
                int (*_c)(const typeof(*userdata)*, const typeof(*userdata)*) = (compare_func); \
                int (*_p)(Request*, Link*, typeof(userdata)) = (process); \
                int (*_n)(sd_netlink*, sd_netlink_message*, Request*, Link*, typeof(userdata)) = (netlink_handler); \
                                                                        \
                link_queue_request_full(link, type, userdata,           \
                                        (mfree_func_t) _f,              \
                                        (hash_func_t) _h,               \
                                        (compare_func_t) _c,            \
                                        (request_process_func_t) _p,    \
                                        counter,                        \
                                        (request_netlink_handler_t) _n, \
                                        ret);                           \
        })

int manager_process_requests(Manager *manager);
int request_call_netlink_async(sd_netlink *nl, sd_netlink_message *m, Request *req);

const char* request_type_to_string(RequestType t) _const_;

typedef struct RemoveRequest RemoveRequest;
typedef int (*remove_request_netlink_handler_t)(sd_netlink *nl, sd_netlink_message *m, RemoveRequest *req);

struct RemoveRequest {
        Manager *manager;
        Link *link;
        void *userdata; /* e.g. Address */
        mfree_func_t unref_func; /* e.g. address_unref() */
        sd_netlink *netlink;
        sd_netlink_message *message;
        remove_request_netlink_handler_t netlink_handler;
};

int remove_request_add(
                Manager *manager,
                Link *link,
                void *userdata, /* This is unref()ed when the call failed. */
                mfree_func_t unref_func,
                sd_netlink *netlink,
                sd_netlink_message *message,
                remove_request_netlink_handler_t netlink_handler);

#define _remove_request_add(manager, link, data, name, nl, m, handler)  \
        ({                                                              \
                typeof(*data) *_data = (data);                          \
                int _r;                                                 \
                                                                        \
                _r = remove_request_add(manager, link, _data,           \
                                        (mfree_func_t) name##_unref,    \
                                        nl, m, handler);                \
                if (_r > 0)                                             \
                        name##_ref(_data);                              \
                _r;                                                     \
        })

#define link_remove_request_add(link, data, name, nl, m, handler)       \
        ({                                                              \
                Link *_link = (link);                                   \
                                                                        \
                _remove_request_add(_link->manager, _link, data, name,  \
                                    nl, m, handler);                    \
        })

#define manager_remove_request_add(manager, data, name, nl, m, handler) \
        _remove_request_add(manager, NULL, data, name, nl, m, handler)

int manager_process_remove_requests(Manager *manager);<|MERGE_RESOLUTION|>--- conflicted
+++ resolved
@@ -81,7 +81,6 @@
         request_netlink_handler_t netlink_handler;
 
         bool waiting_reply;
-<<<<<<< HEAD
 
         /* retry fields */
         unsigned retry_count;
@@ -90,10 +89,7 @@
         usec_t max_retry_delay_usec;
         usec_t next_retry_time;
         sd_event_source *retry_timer_source;
-};
-=======
 } Request;
->>>>>>> 56d362a2
 
 Request *request_ref(Request *req);
 Request *request_unref(Request *req);
