/* SPDX-License-Identifier: LGPL-2.1-or-later */
#pragma once

#include "sd-dhcp-lease.h"
#include "sd-lldp-tx.h"

#include "bridge.h"
#include "firewall-util.h"
#include "ipoib.h"
#include "net-condition.h"
#include "network-util.h"
#include "networkd-bridge-vlan.h"
#include "networkd-dhcp-common.h"
#include "networkd-dhcp-server.h"
#include "networkd-dhcp4.h"
#include "networkd-dhcp6.h"
#include "networkd-dns.h"
#include "networkd-forward.h"
#include "networkd-ipv6ll.h"
#include "networkd-lldp-rx.h"
#include "networkd-ndisc.h"
#include "networkd-radv.h"
#include "networkd-sysctl.h"
#include "resolve-util.h"

typedef enum KeepConfiguration {
        KEEP_CONFIGURATION_NO               = 0,
        KEEP_CONFIGURATION_DYNAMIC_ON_START = 1 << 0,
        KEEP_CONFIGURATION_DYNAMIC_ON_STOP  = 1 << 1,
        KEEP_CONFIGURATION_DYNAMIC          = KEEP_CONFIGURATION_DYNAMIC_ON_START | KEEP_CONFIGURATION_DYNAMIC_ON_STOP,
        KEEP_CONFIGURATION_STATIC           = 1 << 2,
        KEEP_CONFIGURATION_YES              = KEEP_CONFIGURATION_DYNAMIC | KEEP_CONFIGURATION_STATIC,
        _KEEP_CONFIGURATION_MAX,
        _KEEP_CONFIGURATION_INVALID         = -EINVAL,
} KeepConfiguration;

typedef enum ActivationPolicy {
        ACTIVATION_POLICY_UP,
        ACTIVATION_POLICY_ALWAYS_UP,
        ACTIVATION_POLICY_MANUAL,
        ACTIVATION_POLICY_ALWAYS_DOWN,
        ACTIVATION_POLICY_DOWN,
        ACTIVATION_POLICY_BOUND,
        _ACTIVATION_POLICY_MAX,
        _ACTIVATION_POLICY_INVALID = -EINVAL,
} ActivationPolicy;

typedef struct NetworkDHCPServerEmitAddress {
        bool emit;
        struct in_addr *addresses;
        size_t n_addresses;
} NetworkDHCPServerEmitAddress;

typedef struct Network {
        /* Pointers and other 8-byte aligned types */
        Manager *manager;

        char *name;
        char *filename;
        char **dropins;
        Hashmap *stats_by_path;
        char *description;
        char **bind_carrier;
        char **ntp;
        /* Master or stacked netdevs */
        NetDev *batadv;
        NetDev *bridge;
        NetDev *bond;
        NetDev *vrf;
        NetDev *xfrm;
        Hashmap *stacked_netdevs;
        char *batadv_name;
        char *bridge_name;
        char *bond_name;
        char *vrf_name;
        Hashmap *stacked_netdev_names;
        OrderedHashmap *addresses_by_section;
        Hashmap *routes_by_section;
        OrderedHashmap *nexthops_by_section;
        Hashmap *bridge_fdb_entries_by_section;
        Hashmap *bridge_mdb_entries_by_section;
        OrderedHashmap *neighbors_by_section;
        Hashmap *address_labels_by_section;
        Hashmap *prefixes_by_section;
        Hashmap *route_prefixes_by_section;
        Hashmap *pref64_prefixes_by_section;
        Hashmap *rules_by_section;
        Hashmap *dhcp_static_leases_by_section;
        Hashmap *qdiscs_by_section;
        Hashmap *tclasses_by_section;
        OrderedHashmap *sr_iov_by_section;
        struct in_addr_full **dns;
        OrderedSet *search_domains, *route_domains;
        Set *dnssec_negative_trust_anchors;
        char *dhcp_vendor_class_identifier;
        char *dhcp_mudurl;
        char **dhcp_user_class;
        char *dhcp_hostname;
        char *dhcp_label;
        Set *dhcp_deny_listed_ip;
        Set *dhcp_allow_listed_ip;
        Set *dhcp_request_options;
        OrderedHashmap *dhcp_client_send_options;
        OrderedHashmap *dhcp_client_send_vendor_options;
        char *dhcp_netlabel;
        char *dhcp6_hostname;
        char *dhcp6_mudurl;
        char **dhcp6_user_class;
        char **dhcp6_vendor_class;
        OrderedHashmap *dhcp6_client_send_options;
        OrderedHashmap *dhcp6_client_send_vendor_options;
        Set *dhcp6_request_options;
        char *dhcp6_netlabel;
        const Address *dhcp_server_address;
        char *dhcp_server_uplink_name;
        char *dhcp_server_relay_agent_circuit_id;
        char *dhcp_server_relay_agent_remote_id;
        char *dhcp_server_timezone;
        char *dhcp_server_domain;
        OrderedHashmap *dhcp_server_send_options;
        OrderedHashmap *dhcp_server_send_vendor_options;
        char *dhcp_server_boot_server_name;
        char *dhcp_server_boot_filename;
        struct in6_addr *router_dns;
        OrderedSet *router_search_domains;
        char *router_uplink_name;
        Set *dhcp_pd_tokens;
        char *dhcp_pd_uplink_name;
        char *dhcp_pd_netlabel;
        Set *ipv6_proxy_ndp_addresses;
        Set *ndisc_deny_listed_router;
        Set *ndisc_allow_listed_router;
        Set *ndisc_deny_listed_prefix;
        Set *ndisc_allow_listed_prefix;
        Set *ndisc_deny_listed_route_prefix;
        Set *ndisc_allow_listed_route_prefix;
        Set *ndisc_tokens;
        char *ndisc_netlabel;
        char *lldp_mudurl;  /* LLDP MUD URL */

        /* Large structs and arrays */
        NetMatch match;
        LIST_HEAD(Condition, conditions);
        struct hw_addr_data hw_addr;
        DUID dhcp_duid;
        NFTSetContext dhcp_nft_set_context;
        DUID dhcp6_duid;
        struct in6_addr dhcp6_pd_prefix_hint;
        NFTSetContext dhcp6_nft_set_context;
        NetworkDHCPServerEmitAddress dhcp_server_emit[_SD_DHCP_LEASE_SERVER_TYPE_MAX];
        struct in6_addr ipv6ll_stable_secret;
        NFTSetContext dhcp_pd_nft_set_context;
        uint32_t bridge_vlan_bitmap[BRIDGE_VLAN_BITMAP_LEN];
        uint32_t bridge_vlan_untagged_bitmap[BRIDGE_VLAN_BITMAP_LEN];
        int ip_forwarding[2];
        NFTSetContext ndisc_nft_set_context;

        /* 64-bit integers */
        usec_t ignore_carrier_loss_usec; /* timespan */
        usec_t ipv4_dad_timeout_usec;
        uint64_t dhcp_max_attempts;
        usec_t dhcp_fallback_lease_lifetime_usec;
        usec_t dhcp_server_default_lease_time_usec, dhcp_server_max_lease_time_usec;
        usec_t dhcp_server_ipv6_only_preferred_usec;
        nsec_t can_time_quanta_ns;
        nsec_t can_data_time_quanta_ns;
        usec_t can_restart_us;
        usec_t ipv6_retransmission_time;
        usec_t router_lifetime_usec;
        usec_t router_reachable_usec;
        usec_t router_retransmit_usec;
        usec_t router_dns_lifetime_usec;
        usec_t home_agent_lifetime_usec;
        int64_t dhcp_pd_subnet_id;

        /* 4-byte integers and enums */
        unsigned n_ref;
        uint32_t mtu;
        int32_t group;
        int arp;
        int multicast;
        int allmulticast;
        int promiscuous;
        int required_for_online; /* Is this network required to be considered online? */
        LinkOperationalStateRange required_operstate_for_online;
        AddressFamily required_family_for_online;
        ActivationPolicy activation_policy;
        KeepConfiguration keep_configuration;
        AddressFamily ip_masquerade;
        UseDomains use_domains;
        UseDomains compat_dhcp_use_domains;
        int compat_dhcp_use_dns;
        int compat_dhcp_use_ntp;
        AddressFamily dhcp;
        struct in_addr dhcp_request_address;
        DHCPClientIdentifier dhcp_client_identifier;
        uint32_t dhcp_iaid;
        uint32_t dhcp_route_metric;
        uint32_t dhcp_route_table;
        uint32_t dhcp_route_mtu;
        int dhcp_critical;
        int dhcp_ip_service_type;
        int dhcp_socket_priority;
        int dhcp_broadcast;
        int dhcp_ipv6_only_mode;
        int dhcp_use_rapid_commit;
        int dhcp_use_dns;
        int dhcp_use_dnr;
        int dhcp_use_ntp;
        int dhcp_use_gateway;
        uint32_t dhcp_initial_congestion_window;
        uint32_t dhcp_advertised_receive_window;
        UseDomains dhcp_use_domains;
        int dhcp6_use_dns;
        int dhcp6_use_dnr;
        int dhcp6_use_ntp;
        UseDomains dhcp6_use_domains;
        uint32_t dhcp6_iaid;
        DHCP6ClientStartMode dhcp6_client_start_mode;
        struct in_addr dhcp_server_address_in_addr;
        int dhcp_server_uplink_index;
        struct in_addr dhcp_server_relay_target;
        struct in_addr dhcp_server_router;
        uint32_t dhcp_server_pool_offset;
        uint32_t dhcp_server_pool_size;
        struct in_addr dhcp_server_boot_server_address;
        DHCPServerPersistLeases dhcp_server_persist_leases;
<<<<<<< HEAD
=======
        char *dhcp_server_local_lease_domain;

        /* link-local addressing support */
>>>>>>> 6a9f0641
        AddressFamily link_local;
        IPv6LinkLocalAddressGenMode ipv6ll_address_gen_mode;
        struct in_addr ipv4ll_start_address;
        RADVPrefixDelegation router_prefix_delegation;
        unsigned n_router_dns;
        int router_uplink_index;
        int dhcp_pd;
        uint32_t dhcp_pd_route_metric;
        int dhcp_pd_uplink_index;
        int use_bpdu;
        int hairpin;
        int isolated;
        int fast_leave;
        int allow_port_to_be_root;
        int unicast_flood;
        int multicast_flood;
        int multicast_to_unicast;
        int neighbor_suppression;
        int learning;
        int bridge_proxy_arp;
        int bridge_proxy_arp_wifi;
        uint32_t cost;
        MulticastRouter multicast_router;
        int bridge_locked;
        int bridge_mac_authentication_bypass;
        int bridge_vlan_tunnel;
        uint32_t can_bitrate;
        unsigned can_sample_point;
        uint32_t can_propagation_segment;
        uint32_t can_phase_buffer_segment_1;
        uint32_t can_phase_buffer_segment_2;
        uint32_t can_sync_jump_width;
        uint32_t can_data_bitrate;
        unsigned can_data_sample_point;
        uint32_t can_data_propagation_segment;
        uint32_t can_data_phase_buffer_segment_1;
        uint32_t can_data_phase_buffer_segment_2;
        uint32_t can_data_sync_jump_width;
        uint32_t can_control_mode_mask;
        uint32_t can_control_mode_flags;
        IPoIBMode ipoib_mode;
        int ipoib_umcast;
        int ipv4_accept_local;
        int ipv4_route_localnet;
        int ipv6_dad_transmits;
        int proxy_arp;
        int proxy_arp_pvlan;
        uint32_t ipv6_mtu;
        IPv6PrivacyExtensions ipv6_privacy_extensions;
        IPReversePathFilter ipv4_rp_filter;
        IPv4ForceIgmpVersion ipv4_force_igmp_version;
        int ipv6_proxy_ndp;
        int mpls_input;
        int ndisc;
        int ndisc_use_dnr;
        int ndisc_use_dns;
        UseDomains ndisc_use_domains;
        IPv6AcceptRAStartDHCP6Client ndisc_start_dhcp6_client;
        uint32_t ndisc_route_table;
        uint32_t ndisc_route_metric_high;
        uint32_t ndisc_route_metric_medium;
        uint32_t ndisc_route_metric_low;
        LLDPMode lldp_mode; /* LLDP reception */
        sd_lldp_multicast_mode_t lldp_multicast_mode; /* LLDP transmission */
        unsigned n_dns;
        int dns_default_route;
        ResolveSupport llmnr;
        ResolveSupport mdns;
        DnssecMode dnssec_mode;
        DnsOverTlsMode dns_over_tls_mode;

        /* 2-byte integers */
        uint16_t dhcp_client_port;
        uint16_t dhcp_port;
        uint16_t router_home_agent_preference;
        uint16_t priority;
        uint16_t bridge_vlan_pvid;
        uint16_t can_termination;

        /* 1-byte integers and booleans */
        bool keep_master;
        bool unmanaged;
        bool configure_without_carrier;
        bool default_route_on_device;
        bool dhcp_use_bootp;
        bool dhcp_iaid_set;
        bool dhcp_route_metric_set;
        bool dhcp_route_table_set;
        bool dhcp_socket_priority_set;
        bool dhcp_anonymize;
        bool dhcp_send_hostname;
        bool dhcp_send_hostname_set;
        bool dhcp_routes_to_dns;
        bool dhcp_routes_to_ntp;
        bool dhcp_use_sip;
        bool dhcp_use_captive_portal;
        bool dhcp_use_mtu;
        bool dhcp_use_routes;
        bool dhcp_quickack;
        bool dhcp_use_timezone;
        bool dhcp_use_hostname;
        bool dhcp_use_6rd;
        uint8_t dhcp_6rd_prefix_route_type;
        bool dhcp_send_release;
        bool dhcp_send_decline;
        bool dhcp6_use_address;
        bool dhcp6_use_pd_prefix;
        bool dhcp6_send_hostname;
        bool dhcp6_send_hostname_set;
        bool dhcp6_use_hostname;
        bool dhcp6_use_sip;
        bool dhcp6_use_captive_portal;
        bool dhcp6_use_rapid_commit;
        bool dhcp6_iaid_set;
        bool dhcp6_iaid_set_explicitly;
        uint8_t dhcp6_pd_prefix_length;
        uint8_t dhcp6_pd_prefix_route_type;
        bool dhcp6_send_release;
        bool dhcp_server;
        bool dhcp_server_bind_to_interface;
        unsigned char dhcp_server_address_prefixlen;
        bool dhcp_server_emit_router;
        bool dhcp_server_emit_timezone;
        bool dhcp_server_emit_domain;
        bool dhcp_server_rapid_commit;
        bool ipv4ll_route;
        uint8_t router_preference;
        uint8_t router_hop_limit;
        bool router_managed;
        bool router_other_information;
        bool router_emit_dns;
        bool router_emit_domains;
        bool router_home_agent_information;
        bool dhcp_pd_announce;
        bool dhcp_pd_assign;
        bool dhcp_pd_manage_temporary_address;
        uint8_t ipv6_hop_limit;
        bool ndisc_use_redirect;
        bool ndisc_use_gateway;
        bool ndisc_use_route_prefix;
        bool ndisc_use_autonomous_prefix;
        bool ndisc_use_onlink_prefix;
        bool ndisc_use_mtu;
        bool ndisc_use_hop_limit;
        bool ndisc_use_reachable_time;
        bool ndisc_use_retransmission_time;
        bool ndisc_quickack;
        bool ndisc_use_captive_portal;
        bool ndisc_use_pref64;
        bool active_slave;
        bool primary_slave;
        bool ndisc_route_table_set:1;
        bool ndisc_route_metric_set:1;
        bool can_termination_set:1;
        bool ignore_carrier_loss_set:1;

} Network;

Network *network_ref(Network *network);
Network *network_unref(Network *network);
DEFINE_TRIVIAL_CLEANUP_FUNC(Network*, network_unref);

int network_load(Manager *manager, OrderedHashmap **ret);
int network_reload(Manager *manager);
int network_load_one(Manager *manager, OrderedHashmap **networks, const char *filename);
int network_verify(Network *network);

int manager_build_dhcp_pd_subnet_ids(Manager *manager);

int network_get_by_name(Manager *manager, const char *name, Network **ret);
void network_apply_anonymize_if_set(Network *network);

bool network_has_static_ipv6_configurations(Network *network);

CONFIG_PARSER_PROTOTYPE(config_parse_stacked_netdev);
CONFIG_PARSER_PROTOTYPE(config_parse_tunnel);
CONFIG_PARSER_PROTOTYPE(config_parse_required_for_online);
CONFIG_PARSER_PROTOTYPE(config_parse_required_family_for_online);
CONFIG_PARSER_PROTOTYPE(config_parse_keep_configuration);
CONFIG_PARSER_PROTOTYPE(config_parse_activation_policy);
CONFIG_PARSER_PROTOTYPE(config_parse_link_group);
CONFIG_PARSER_PROTOTYPE(config_parse_ignore_carrier_loss);

const struct ConfigPerfItem* network_network_gperf_lookup(const char *str, GPERF_LEN_TYPE length);

const char* keep_configuration_to_string(KeepConfiguration i) _const_;
KeepConfiguration keep_configuration_from_string(const char *s) _pure_;

const char* activation_policy_to_string(ActivationPolicy i) _const_;
ActivationPolicy activation_policy_from_string(const char *s) _pure_;<|MERGE_RESOLUTION|>--- conflicted
+++ resolved
@@ -225,12 +225,9 @@
         uint32_t dhcp_server_pool_size;
         struct in_addr dhcp_server_boot_server_address;
         DHCPServerPersistLeases dhcp_server_persist_leases;
-<<<<<<< HEAD
-=======
         char *dhcp_server_local_lease_domain;
 
         /* link-local addressing support */
->>>>>>> 6a9f0641
         AddressFamily link_local;
         IPv6LinkLocalAddressGenMode ipv6ll_address_gen_mode;
         struct in_addr ipv4ll_start_address;
