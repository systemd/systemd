/* SPDX-License-Identifier: LGPL-2.1-or-later */
#pragma once

#include "sd-event.h"

#include "cgroup.h"
#include "common-signal.h"
#include "execute.h"
#include "core-forward.h"
#include "log.h"
#include "path-lookup.h"
#include "show-status.h"
#include "unit.h"

struct libmnt_monitor;

/* Enforce upper limit how many names we allow */
#define MANAGER_MAX_NAMES 131072 /* 128K */

/* On sigrtmin+18, private commands */
enum {
        MANAGER_SIGNAL_COMMAND_DUMP_JOBS = _COMMON_SIGNAL_COMMAND_PRIVATE_BASE + 0,
        _MANAGER_SIGNAL_COMMAND_MAX,
};

assert_cc((int) _MANAGER_SIGNAL_COMMAND_MAX <= (int) _COMMON_SIGNAL_COMMAND_PRIVATE_END);

/* An externally visible state. We don't actually maintain this as state variable, but derive it from various fields
 * when requested */
typedef enum ManagerState {
        MANAGER_INITIALIZING,
        MANAGER_STARTING,
        MANAGER_RUNNING,
        MANAGER_DEGRADED,
        MANAGER_MAINTENANCE,
        MANAGER_STOPPING,
        _MANAGER_STATE_MAX,
        _MANAGER_STATE_INVALID = -EINVAL,
} ManagerState;

typedef enum ManagerObjective {
        MANAGER_OK,
        MANAGER_EXIT,
        MANAGER_RELOAD,
        MANAGER_REEXECUTE,
        MANAGER_REBOOT,
        MANAGER_SOFT_REBOOT,
        MANAGER_POWEROFF,
        MANAGER_HALT,
        MANAGER_KEXEC,
        MANAGER_SWITCH_ROOT,
        _MANAGER_OBJECTIVE_MAX,
        _MANAGER_OBJECTIVE_INVALID = -EINVAL,
} ManagerObjective;

/* Notes:
 * 1. TIMESTAMP_FIRMWARE, TIMESTAMP_LOADER, TIMESTAMP_KERNEL, TIMESTAMP_INITRD,
 *    TIMESTAMP_SECURITY_START, and TIMESTAMP_SECURITY_FINISH are set only when
 *    the manager is system and not running under container environment.
 *
 * 2. The monotonic timestamp of TIMESTAMP_KERNEL is always zero.
 *
 * 3. The realtime timestamp of TIMESTAMP_KERNEL will be unset if the system does not
 *    have RTC.
 *
 * 4. TIMESTAMP_FIRMWARE and TIMESTAMP_LOADER will be unset if the system does not
 *    have RTC, or systemd is built without EFI support.
 *
 * 5. The monotonic timestamps of TIMESTAMP_FIRMWARE and TIMESTAMP_LOADER are stored as
 *    negative of the actual value.
 *
 * 6. TIMESTAMP_USERSPACE is the timestamp of when the manager was started.
 *
 * 7. TIMESTAMP_INITRD_* are set only when the system is booted with an initrd.
 */

typedef enum ManagerTimestamp {
        MANAGER_TIMESTAMP_FIRMWARE,
        MANAGER_TIMESTAMP_LOADER,
        MANAGER_TIMESTAMP_KERNEL,
        MANAGER_TIMESTAMP_INITRD,
        MANAGER_TIMESTAMP_USERSPACE,
        MANAGER_TIMESTAMP_FINISH,

        MANAGER_TIMESTAMP_SECURITY_START,
        MANAGER_TIMESTAMP_SECURITY_FINISH,
        MANAGER_TIMESTAMP_GENERATORS_START,
        MANAGER_TIMESTAMP_GENERATORS_FINISH,
        MANAGER_TIMESTAMP_UNITS_LOAD_START,
        MANAGER_TIMESTAMP_UNITS_LOAD_FINISH,
        MANAGER_TIMESTAMP_UNITS_LOAD,

        MANAGER_TIMESTAMP_INITRD_SECURITY_START,
        MANAGER_TIMESTAMP_INITRD_SECURITY_FINISH,
        MANAGER_TIMESTAMP_INITRD_GENERATORS_START,
        MANAGER_TIMESTAMP_INITRD_GENERATORS_FINISH,
        MANAGER_TIMESTAMP_INITRD_UNITS_LOAD_START,
        MANAGER_TIMESTAMP_INITRD_UNITS_LOAD_FINISH,

        MANAGER_TIMESTAMP_SHUTDOWN_START,

        _MANAGER_TIMESTAMP_MAX,
        _MANAGER_TIMESTAMP_INVALID = -EINVAL,
} ManagerTimestamp;

typedef enum WatchdogType {
        WATCHDOG_RUNTIME,
        WATCHDOG_REBOOT,
        WATCHDOG_KEXEC,
        WATCHDOG_PRETIMEOUT,
        _WATCHDOG_TYPE_MAX,
} WatchdogType;

typedef enum ManagerTestRunFlags {
        MANAGER_TEST_NORMAL                  = 0,       /* run normally */
        MANAGER_TEST_RUN_MINIMAL             = 1 << 0,  /* create basic data structures */
        MANAGER_TEST_RUN_BASIC               = 1 << 1,  /* interact with the environment */
        MANAGER_TEST_RUN_ENV_GENERATORS      = 1 << 2,  /* also run env generators  */
        MANAGER_TEST_RUN_GENERATORS          = 1 << 3,  /* also run unit generators */
        MANAGER_TEST_RUN_IGNORE_DEPENDENCIES = 1 << 4,  /* run while ignoring dependencies */
        MANAGER_TEST_DONT_OPEN_EXECUTOR      = 1 << 5,  /* avoid trying to load sd-executor */
        MANAGER_TEST_FULL = MANAGER_TEST_RUN_BASIC | MANAGER_TEST_RUN_ENV_GENERATORS | MANAGER_TEST_RUN_GENERATORS,
} ManagerTestRunFlags;

assert_cc((MANAGER_TEST_FULL & UINT8_MAX) == MANAGER_TEST_FULL);

/* Various defaults for unit file settings. */
typedef struct UnitDefaults {
        /* Pointers and other 8-byte aligned types */
        char *smack_process_label;
        struct rlimit *rlimit[_RLIMIT_MAX];

        /* Large structs */
        RateLimit start_limit;

        /* 64-bit integers */
        usec_t restart_usec, timeout_start_usec, timeout_stop_usec, timeout_abort_usec, device_timeout_usec;
        usec_t timer_accuracy_usec;
        usec_t memory_pressure_threshold_usec;

        /* 4-byte integers and enums */
        ExecOutput std_output, std_error;
        CGroupTasksMax tasks_max;
        OOMPolicy oom_policy;
        int oom_score_adjust;
        CGroupPressureWatch memory_pressure_watch;

        /* Booleans */
        bool timeout_abort_set;
        bool memory_accounting;
        bool io_accounting;
        bool tasks_accounting;
        bool ip_accounting;
        bool restrict_suid_sgid;
        bool oom_score_adjust_set;
} UnitDefaults;

typedef struct Manager {
        /* Pointers and other 8-byte aligned types */
        /* Note that the set of units we know of is allowed to be inconsistent. However the subset of it that
         * is loaded may not, and the list of jobs may neither. */

        /* Active jobs and units */
        Hashmap *units;  /* name string => Unit object n:1 */
        Hashmap *units_by_invocation_id;
        Hashmap *jobs;   /* job id => Job object 1:1 */

        /* To make it easy to iterate through the units of a specific
         * type we maintain a per type linked list */
        LIST_HEAD(Unit, units_by_type[_UNIT_TYPE_MAX]);

        /* Units that need to be loaded */
        LIST_HEAD(Unit, load_queue); /* this is actually more a stack than a queue, but uh. */

        /* Jobs that need to be run */
        Prioq *run_queue;

        /* Units and jobs that have not yet been announced via
         * D-Bus. When something about a job changes it is added here
         * if it is not in there yet. This allows easy coalescing of
         * D-Bus change signals. */
        LIST_HEAD(Unit, dbus_unit_queue);
        LIST_HEAD(Job, dbus_job_queue);

        /* Units to remove */
        LIST_HEAD(Unit, cleanup_queue);

        /* Units and jobs to check when doing GC */
        LIST_HEAD(Unit, gc_unit_queue);
        LIST_HEAD(Job, gc_job_queue);

        /* Units that should be realized */
        LIST_HEAD(Unit, cgroup_realize_queue);

        /* Units whose cgroup ran empty */
        LIST_HEAD(Unit, cgroup_empty_queue);

        /* Units whose memory.event fired */
        LIST_HEAD(Unit, cgroup_oom_queue);

        /* Target units whose default target dependencies haven't been set yet */
        LIST_HEAD(Unit, target_deps_queue);

        /* Units that might be subject to StopWhenUnneeded= clean-up */
        LIST_HEAD(Unit, stop_when_unneeded_queue);

        /* Units which are upheld by another other which we might need to act on */
        LIST_HEAD(Unit, start_when_upheld_queue);

        /* Units that have BindsTo= another unit, and might need to be shutdown because the bound unit is not active. */
        LIST_HEAD(Unit, stop_when_bound_queue);

        /* Units that have resources open, and where it might be good to check if they can be released now */
        LIST_HEAD(Unit, release_resources_queue);

        /* Units that perform certain actions after some other unit deactivates */
        LIST_HEAD(Unit, stop_notify_queue);

        sd_event *event;

        /* See comment in manager_watch_pidref() for how watch_pids/watch_pids_more work. */
        Hashmap *watch_pids;            /* PidRef* → Unit* */
        Hashmap *watch_pids_more;       /* PidRef* → NUL terminated array of Unit* */

        /* A set contains all units which cgroup should be refreshed after startup */
        Set *startup_units;

        /* A set which contains all currently failed units */
        Set *failed_units;

<<<<<<< HEAD
        Hashmap *unit_id_map;
        Hashmap *unit_name_map;
        Set *unit_path_cache;
=======
        uint64_t last_transaction_id;

        /* IDs of transactions that once encountered ordering cycle */
        Set *transactions_with_cycle;

        sd_event_source *run_queue_event_source;
>>>>>>> 6a9f0641

        sd_event_source *run_queue_event_source;
        char *notify_socket;
        sd_event_source *notify_event_source;
        sd_event_source *signal_event_source;
        sd_event_source *sigchld_event_source;
        sd_event_source *time_change_event_source;
        sd_event_source *timezone_change_event_source;
        sd_event_source *jobs_in_progress_event_source;
        sd_event_source *user_lookup_event_source;
        sd_event_source *handoff_timestamp_event_source;
        sd_event_source *pidref_event_source;

        char **transient_environment;
        char **client_environment;

        char *watchdog_pretimeout_governor;
        char *watchdog_pretimeout_governor_overridden;

        /* Data specific to the device subsystem */
        sd_device_monitor *device_monitor;
        Hashmap *devices_by_sysfs;

        /* Data specific to the mount subsystem */
        struct libmnt_monitor *mount_monitor;
        sd_event_source *mount_event_source;

        /* Data specific to the swap filesystem */
        FILE *proc_swaps;
        sd_event_source *swap_event_source;
        Hashmap *swaps_by_devnode;

        /* Data specific to the D-Bus subsystem */
        sd_bus *api_bus, *system_bus;
        /* Contains all the clients that are subscribed to signals via the API bus. Note that private bus
         * connections are always considered subscribes, since they last for very short only, and it is
         * much simpler that way. */
        sd_bus_track *subscribed;
        char **subscribed_as_strv;

        /* The bus id of API bus acquired through org.freedesktop.DBus.GetId, which before deserializing
         * subscriptions we'd use to verify the bus is still the same instance as before. */

        /* This is used during reloading: before the reload we queue
         * the reply message here, and afterwards we send it.
         * It can be either a D-Bus message or a Varlink message, but not both. */
        sd_bus_message *pending_reload_message_dbus;
        sd_varlink *pending_reload_message_vl;

        Hashmap *watch_bus;  /* D-Bus names => Unit object n:1 */

<<<<<<< HEAD
=======
        uint32_t current_job_id;

>>>>>>> 6a9f0641
        /* Data specific to the Automount subsystem */
        int dev_autofs_fd;

        /* Data specific to the cgroup subsystem */
<<<<<<< HEAD
        CGroupMask cgroup_supported;
=======
>>>>>>> 6a9f0641
        Hashmap *cgroup_unit;
        char *cgroup_root;
        CGroupMask cgroup_supported;

        /* Notifications from cgroups, when the unified hierarchy is used is done via inotify. */

        /* Maps for finding the unit for each inotify watch descriptor for the cgroup.events and
         * memory.events cgroupv2 attributes. */
        Hashmap *cgroup_control_inotify_wd_unit;
        Hashmap *cgroup_memory_inotify_wd_unit;

        /* A defer event for handling cgroup empty events and processing them after SIGCHLD in all cases. */
        sd_event_source *cgroup_empty_event_source;
        sd_event_source *cgroup_oom_event_source;

<<<<<<< HEAD
=======
        /* Make sure the user cannot accidentally unmount our cgroup
         * file system */
        int pin_cgroupfs_fd;

        unsigned gc_marker;

        /* The stat() data the last time we saw /etc/localtime */
        usec_t etc_localtime_mtime;
        bool etc_localtime_accessible;

        ManagerObjective objective;
        /* Objective as it was before serialization, mostly to detect soft-reboots */
        ManagerObjective previous_objective;

        /* Flags */
        bool dispatching_load_queue;
        int may_dispatch_stop_notify_queue; /* tristate */

        bool send_reloading_done;

        /* Have we already sent out the READY=1 notification? */
        bool ready_sent;

        /* Was the last status sent "STATUS=Ready."? */
        bool status_ready;

        /* Have we already printed the taint line if necessary? */
        bool taint_logged;

        /* Have we ever changed the "kernel.pid_max" sysctl? */
        bool sysctl_pid_max_changed;

        ManagerTestRunFlags test_run_flags;

        /* If non-zero, exit with the following value when the systemd
         * process terminate. Useful for containers: systemd-nspawn could get
         * the return value. */
        uint8_t return_value;

        ShowStatus show_status;
        ShowStatus show_status_overridden;
        StatusUnitFormat status_unit_format;
>>>>>>> 6a9f0641
        char *confirm_spawn;
        sd_event_source *ask_password_event_source;

        /* Type=idle pipes */
        sd_event_source *idle_pipe_event_source;

        char *switch_root;
        char *switch_root_init;

        /* These map all possible path prefixes to the units needing them. They are hashmaps with a path
         * string as key, and a Set as value where Unit objects are contained. */
        Hashmap *units_needing_mounts_for[_UNIT_MOUNT_DEPENDENCY_TYPE_MAX];

        /* Used for processing polkit authorization responses */
        Hashmap *polkit_registry;

        /* Dynamic users/groups, indexed by their name */
        Hashmap *dynamic_users;

        /* Keep track of all UIDs and GIDs any of our services currently use. This is useful for the RemoveIPC= logic. */
        Hashmap *uid_refs;
        Hashmap *gid_refs;

        /* When the user hits C-A-D more than 7 times per 2s, do something immediately... */

        /* Prefixes of e.g. RuntimeDirectory= */
        char *prefix[_EXEC_DIRECTORY_TYPE_MAX];
        char *received_credentials_directory;
        char *received_encrypted_credentials_directory;

        /* Used in the SIGCHLD and sd_notify() message invocation logic to avoid that we dispatch the same event
         * multiple times on the same unit. */
        /* When we're a system manager, this object manages the subscription from systemd-oomd to PID1 that's
         * used to report changes in ManagedOOM settings (systemd server - oomd client). When
         * we're a user manager, this object manages the client connection from the user manager to
         * systemd-oomd to report changes in ManagedOOM settings (systemd client - oomd server). */
        sd_varlink *managed_oom_varlink;

        /* Reference to RestrictFileSystems= BPF program */
        struct restrict_fs_bpf *restrict_fs;

        sd_event_source *memory_pressure_event_source;

        /* For NFTSet= */
        sd_netlink *nfnl;

        char *executor_path;
        sd_varlink_server *varlink_server;
        Hashmap *exec_shared_runtime_by_id;
        Set *private_buses;
        sd_event_source *private_listen_event_source;
        sd_event_source *cgroup_inotify_event_source;

        /* Large structs and arrays */
        LookupPaths lookup_paths;
        usec_t watchdog[_WATCHDOG_TYPE_MAX];
        usec_t watchdog_overridden[_WATCHDOG_TYPE_MAX];
        dual_timestamp timestamps[_MANAGER_TIMESTAMP_MAX];
        sd_id128_t bus_id, deserialized_bus_id;
        UnitDefaults defaults;
        RateLimit ctrl_alt_del_ratelimit;
        RateLimit reload_reexec_ratelimit;
        RateLimit dump_ratelimit;

        /* 64-bit integers */
        uint64_t unit_cache_timestamp_hash;
        usec_t etc_localtime_mtime;

        /* 32-bit integers and enums */
        int notify_fd;
        int signal_fd;
        int user_lookup_fds[2];
        int handoff_timestamp_fds[2];
        int pidref_transport_fds[2];
        RuntimeScope runtime_scope;
        int private_listen_fd;
        uint32_t current_job_id;
        uint32_t default_unit_job_id;
        int cgroup_inotify_fd;
        int pin_cgroupfs_fd;
        unsigned gc_marker;
        ManagerObjective objective;
        ManagerObjective previous_objective;
        int may_dispatch_stop_notify_queue; /* tristate */
        ManagerTestRunFlags test_run_flags;
        ShowStatus show_status;
        ShowStatus show_status_overridden;
        StatusUnitFormat status_unit_format;
        int original_log_level;
        LogTarget original_log_target;
        int n_reloading;
        unsigned n_installed_jobs;
        unsigned n_failed_jobs;
        unsigned n_running_jobs;
        unsigned n_on_console;
        unsigned jobs_in_progress_iteration;
        int have_ask_password;
        int idle_pipe[4];
        EmergencyAction cad_burst_action;
        int first_boot; /* tri-state */
        unsigned sigchldgen;
        unsigned notifygen;
        int executor_fd;
        unsigned soft_reboots_count;

        uint64_t saved_ambient_set;

        /* Booleans */
        /* We don't have support for atomically enabling/disabling units, and unit_file_state might become
         * outdated if such operations failed half-way. Therefore, we set this flag if changes to unit files
         * are made, and reset it after daemon-reload. If set, we report that daemon-reload is needed through
         * unit's NeedDaemonReload property. */
        bool unit_file_state_outdated;
        bool send_reloading_done;
        bool etc_localtime_accessible;
        bool dispatching_load_queue;
        bool ready_sent;
        bool status_ready;
        bool taint_logged;
        bool sysctl_pid_max_changed;
        bool no_console_output;
        bool service_watchdogs;
        bool log_level_overridden;
        bool log_target_overridden;
        bool switching_root;

        /* If non-zero, exit with the following value when the systemd
         * process terminate. Useful for containers: systemd-nspawn could get
         * the return value. */
        uint8_t return_value;
} Manager;

static inline usec_t manager_default_timeout_abort_usec(Manager *m) {
        assert(m);
        return m->defaults.timeout_abort_set ? m->defaults.timeout_abort_usec : m->defaults.timeout_stop_usec;
}

#define MANAGER_IS_SYSTEM(m) ((m)->runtime_scope == RUNTIME_SCOPE_SYSTEM)
#define MANAGER_IS_USER(m) ((m)->runtime_scope == RUNTIME_SCOPE_USER)

#define MANAGER_IS_RELOADING(m) ((m)->n_reloading > 0)

#define MANAGER_IS_FINISHED(m) (dual_timestamp_is_set((m)->timestamps + MANAGER_TIMESTAMP_FINISH))

/* The objective is set to OK as soon as we enter the main loop, and set otherwise as soon as we are done with it */
#define MANAGER_IS_RUNNING(m) ((m)->objective == MANAGER_OK)

#define MANAGER_IS_SWITCHING_ROOT(m) ((m)->switching_root)

#define MANAGER_IS_TEST_RUN(m) ((m)->test_run_flags != 0)

usec_t manager_default_timeout(RuntimeScope scope);

int manager_new(RuntimeScope scope, ManagerTestRunFlags test_run_flags, Manager **ret);
Manager* manager_free(Manager *m);
DEFINE_TRIVIAL_CLEANUP_FUNC(Manager*, manager_free);

int manager_startup(Manager *m, FILE *serialization, FDSet *fds, const char *root);

Job *manager_get_job(Manager *m, uint32_t id);
Unit *manager_get_unit(Manager *m, const char *name);

int manager_get_job_from_dbus_path(Manager *m, const char *s, Job **_j);

bool manager_unit_cache_should_retry_load(Unit *u);
int manager_load_unit_prepare(Manager *m, const char *name, const char *path, sd_bus_error *e, Unit **ret);
int manager_load_unit(Manager *m, const char *name, const char *path, sd_bus_error *e, Unit **ret);
int manager_load_startable_unit_or_warn(Manager *m, const char *name, const char *path, Unit **ret);
int manager_load_unit_from_dbus_path(Manager *m, const char *s, sd_bus_error *e, Unit **_u);

int manager_add_job_full(
                Manager *m,
                JobType type,
                Unit *unit,
                JobMode mode,
                TransactionAddFlags extra_flags,
                Set *affected_jobs,
                sd_bus_error *reterr_error,
                Job **ret);
int manager_add_job(
                Manager *m,
                JobType type,
                Unit *unit,
                JobMode mode,
                sd_bus_error *reterr_error,
                Job **ret);

int manager_add_job_by_name(Manager *m, JobType type, const char *name, JobMode mode, Set *affected_jobs, sd_bus_error *e, Job **ret);
int manager_add_job_by_name_and_warn(Manager *m, JobType type, const char *name, JobMode mode, Set *affected_jobs, Job **ret);
int manager_propagate_reload(Manager *m, Unit *unit, JobMode mode, sd_bus_error *e);

void manager_clear_jobs(Manager *m);

void manager_unwatch_pidref(Manager *m, const PidRef *pid);

unsigned manager_dispatch_load_queue(Manager *m);

int manager_setup_memory_pressure_event_source(Manager *m);

int manager_default_environment(Manager *m);
int manager_transient_environment_add(Manager *m, char **plus);
int manager_client_environment_modify(Manager *m, char **minus, char **plus);
int manager_get_effective_environment(Manager *m, char ***ret);

int manager_set_unit_defaults(Manager *m, const UnitDefaults *defaults);

void manager_trigger_run_queue(Manager *m);

int manager_loop(Manager *m);

int manager_reload(Manager *m);
Manager* manager_reloading_start(Manager *m);
void manager_reloading_stopp(Manager **m);

void manager_reset_failed(Manager *m);

void manager_send_unit_audit(Manager *m, Unit *u, int type, bool success);
void manager_send_unit_plymouth(Manager *m, Unit *u);
void manager_send_unit_supervisor(Manager *m, Unit *u, bool active);

bool manager_unit_inactive_or_pending(Manager *m, const char *name);

void manager_check_finished(Manager *m);
void manager_send_reloading(Manager *m);

void disable_printk_ratelimit(void);
void manager_recheck_dbus(Manager *m);
void manager_recheck_journal(Manager *m);

bool manager_get_show_status_on(Manager *m);
void manager_set_show_status(Manager *m, ShowStatus mode, const char *reason);
void manager_override_show_status(Manager *m, ShowStatus mode, const char *reason);

void manager_set_first_boot(Manager *m, bool b);
void manager_set_switching_root(Manager *m, bool switching_root);

double manager_get_progress(Manager *m);

void manager_status_printf(Manager *m, StatusType type, const char *status, const char *format, ...) _printf_(4,5);

Set* manager_get_units_needing_mounts_for(Manager *m, const char *path, UnitMountDependencyType t);

ManagerState manager_state(Manager *m);

int manager_update_failed_units(Manager *m, Unit *u, bool failed);

void manager_unref_uid(Manager *m, uid_t uid, bool destroy_now);
int manager_ref_uid(Manager *m, uid_t uid, bool clean_ipc);

void manager_unref_gid(Manager *m, gid_t gid, bool destroy_now);
int manager_ref_gid(Manager *m, gid_t gid, bool clean_ipc);

void manager_ref_console(Manager *m);
void manager_unref_console(Manager *m);

void manager_override_log_level(Manager *m, int level);
void manager_restore_original_log_level(Manager *m);

void manager_override_log_target(Manager *m, LogTarget target);
void manager_restore_original_log_target(Manager *m);

const char* manager_get_confirm_spawn(Manager *m);
void manager_disable_confirm_spawn(void);

const char* manager_state_to_string(ManagerState m) _const_;
ManagerState manager_state_from_string(const char *s) _pure_;

const char* manager_objective_to_string(ManagerObjective m) _const_;
ManagerObjective manager_objective_from_string(const char *s) _pure_;

const char* manager_timestamp_to_string(ManagerTimestamp m) _const_;
ManagerTimestamp manager_timestamp_from_string(const char *s) _pure_;
ManagerTimestamp manager_timestamp_initrd_mangle(ManagerTimestamp s);

usec_t manager_get_watchdog(Manager *m, WatchdogType t);
void manager_set_watchdog(Manager *m, WatchdogType t, usec_t timeout);
void manager_override_watchdog(Manager *m, WatchdogType t, usec_t timeout);
int manager_set_watchdog_pretimeout_governor(Manager *m, const char *governor);
int manager_override_watchdog_pretimeout_governor(Manager *m, const char *governor);

LogTarget manager_get_executor_log_target(Manager *m);

void manager_log_caller(Manager *manager, PidRef *caller, const char *method);

int manager_allocate_idle_pipe(Manager *m);

void unit_defaults_init(UnitDefaults *defaults, RuntimeScope scope);
void unit_defaults_done(UnitDefaults *defaults);

enum {
        /* most important … */
        EVENT_PRIORITY_USER_LOOKUP       = SD_EVENT_PRIORITY_NORMAL-12,
        EVENT_PRIORITY_MOUNT_TABLE       = SD_EVENT_PRIORITY_NORMAL-11,
        EVENT_PRIORITY_SWAP_TABLE        = SD_EVENT_PRIORITY_NORMAL-11,
        EVENT_PRIORITY_CGROUP_INOTIFY    = SD_EVENT_PRIORITY_NORMAL-10,
        EVENT_PRIORITY_CGROUP_OOM        = SD_EVENT_PRIORITY_NORMAL-9,
        EVENT_PRIORITY_PIDREF            = SD_EVENT_PRIORITY_NORMAL-8,
        EVENT_PRIORITY_HANDOFF_TIMESTAMP = SD_EVENT_PRIORITY_NORMAL-7,
        EVENT_PRIORITY_EXEC_FD           = SD_EVENT_PRIORITY_NORMAL-6,
        EVENT_PRIORITY_NOTIFY            = SD_EVENT_PRIORITY_NORMAL-5,
        EVENT_PRIORITY_SIGCHLD           = SD_EVENT_PRIORITY_NORMAL-4,
        EVENT_PRIORITY_SIGNALS           = SD_EVENT_PRIORITY_NORMAL-3,
        EVENT_PRIORITY_CGROUP_EMPTY      = SD_EVENT_PRIORITY_NORMAL-2,
        EVENT_PRIORITY_TIME_CHANGE       = SD_EVENT_PRIORITY_NORMAL-1,
        EVENT_PRIORITY_TIME_ZONE         = SD_EVENT_PRIORITY_NORMAL-1,
        EVENT_PRIORITY_IPC               = SD_EVENT_PRIORITY_NORMAL,
        EVENT_PRIORITY_SERVICE_WATCHDOG  = SD_EVENT_PRIORITY_IDLE,
        EVENT_PRIORITY_RUN_QUEUE         = SD_EVENT_PRIORITY_IDLE+1,
        /* … to least important */
};<|MERGE_RESOLUTION|>--- conflicted
+++ resolved
@@ -228,18 +228,15 @@
         /* A set which contains all currently failed units */
         Set *failed_units;
 
-<<<<<<< HEAD
         Hashmap *unit_id_map;
         Hashmap *unit_name_map;
         Set *unit_path_cache;
-=======
         uint64_t last_transaction_id;
 
         /* IDs of transactions that once encountered ordering cycle */
         Set *transactions_with_cycle;
 
         sd_event_source *run_queue_event_source;
->>>>>>> 6a9f0641
 
         sd_event_source *run_queue_event_source;
         char *notify_socket;
@@ -291,19 +288,13 @@
 
         Hashmap *watch_bus;  /* D-Bus names => Unit object n:1 */
 
-<<<<<<< HEAD
-=======
         uint32_t current_job_id;
 
->>>>>>> 6a9f0641
         /* Data specific to the Automount subsystem */
         int dev_autofs_fd;
 
         /* Data specific to the cgroup subsystem */
-<<<<<<< HEAD
         CGroupMask cgroup_supported;
-=======
->>>>>>> 6a9f0641
         Hashmap *cgroup_unit;
         char *cgroup_root;
         CGroupMask cgroup_supported;
@@ -319,8 +310,6 @@
         sd_event_source *cgroup_empty_event_source;
         sd_event_source *cgroup_oom_event_source;
 
-<<<<<<< HEAD
-=======
         /* Make sure the user cannot accidentally unmount our cgroup
          * file system */
         int pin_cgroupfs_fd;
@@ -363,7 +352,6 @@
         ShowStatus show_status;
         ShowStatus show_status_overridden;
         StatusUnitFormat status_unit_format;
->>>>>>> 6a9f0641
         char *confirm_spawn;
         sd_event_source *ask_password_event_source;
 
